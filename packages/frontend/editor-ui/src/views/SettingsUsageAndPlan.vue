--- conflicted
+++ resolved
@@ -247,19 +247,10 @@
 					<a :href="managePlanUrl" target="_blank">{{
 						locale.baseText('settings.usageAndPlan.button.manage')
 					}}</a>
-<<<<<<< HEAD
 				</n8n-button>
 				<n8n-button v-else size="large" @click="onViewPlans">
 					{{ locale.baseText('settings.usageAndPlan.button.plans') }}
 				</n8n-button>
-=======
-				</N8nButton>
-				<N8nButton v-else size="large" @click.prevent="onViewPlans">
-					<a :href="viewPlansUrl" target="_blank">{{
-						locale.baseText('settings.usageAndPlan.button.plans')
-					}}</a>
-				</N8nButton>
->>>>>>> bde4eac4
 			</div>
 
 			<ElDialog
